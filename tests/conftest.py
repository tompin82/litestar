--- conflicted
+++ resolved
@@ -39,6 +39,7 @@
 from litestar.stores.file import FileStore
 from litestar.stores.memory import MemoryStore
 from litestar.stores.redis import RedisStore
+from litestar.testing import RequestFactory
 
 if TYPE_CHECKING:
     from types import ModuleType
@@ -57,21 +58,6 @@
         Send,
     )
 
-<<<<<<< HEAD
-from pathlib import Path
-from typing import cast
-
-import pytest
-from _pytest.fixtures import FixtureRequest
-from fakeredis.aioredis import FakeRedis
-
-from litestar.stores.file import FileStore
-from litestar.stores.memory import MemoryStore
-from litestar.stores.redis import RedisStore
-from litestar.testing import RequestFactory
-
-=======
->>>>>>> 7c990386
 
 def pytest_generate_tests(metafunc: Callable) -> None:
     """Sets ENV variables for 9-testing."""
