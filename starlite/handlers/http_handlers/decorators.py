from __future__ import annotations

from typing import TYPE_CHECKING

from starlite.enums import HttpMethod, MediaType
from starlite.exceptions import HTTPException, ImproperlyConfiguredException
from starlite.response import FileResponse
from starlite.response_containers import File
from starlite.types import Empty
from starlite.utils import is_class_and_subclass

from .base import HTTPRouteHandler

if TYPE_CHECKING:
    from typing import Any

    from pydantic_openapi_schema.v3_1_0 import SecurityRequirement

    from starlite._openapi.datastructures import ResponseSpec
    from starlite.background_tasks import BackgroundTask, BackgroundTasks
    from starlite.datastructures import CacheControlHeader, ETag
    from starlite.di import Provide
    from starlite.dto import AbstractDTO
    from starlite.types import (
        AfterRequestHookHandler,
        AfterResponseHookHandler,
        BeforeRequestHookHandler,
        CacheKeyBuilder,
        EmptyType,
        ExceptionHandlersMap,
        Guard,
        Middleware,
        ResponseCookies,
        ResponseHeaders,
        ResponseType,
        TypeEncodersMap,
    )

__all__ = ("get", "head", "post", "put", "patch", "delete")

MSG_SEMANTIC_ROUTE_HANDLER_WITH_HTTP = "semantic route handlers cannot define http_method"


class delete(HTTPRouteHandler):
    """DELETE Route Decorator.

    Use this decorator to decorate an HTTP handler for DELETE requests.
    """

    def __init__(
        self,
        path: str | None | list[str] | None = None,
        *,
        after_request: AfterRequestHookHandler | None = None,
        after_response: AfterResponseHookHandler | None = None,
        background: BackgroundTask | BackgroundTasks | None = None,
        before_request: BeforeRequestHookHandler | None = None,
        cache: bool | int = False,
        cache_control: CacheControlHeader | None = None,
        cache_key_builder: CacheKeyBuilder | None = None,
        data_dto: type[AbstractDTO] | None | EmptyType = Empty,
        dependencies: dict[str, Provide] | None = None,
        etag: ETag | None = None,
        exception_handlers: ExceptionHandlersMap | None = None,
        guards: list[Guard] | None = None,
        media_type: MediaType | str | None = None,
        middleware: list[Middleware] | None = None,
        name: str | None = None,
        opt: dict[str, Any] | None = None,
        response_class: ResponseType | None = None,
        response_cookies: ResponseCookies | None = None,
        response_headers: ResponseHeaders | None = None,
        return_dto: type[AbstractDTO] | None | EmptyType = Empty,
        status_code: int | None = None,
        sync_to_thread: bool = False,
        # OpenAPI related attributes
        content_encoding: str | None = None,
        content_media_type: str | None = None,
        deprecated: bool = False,
        description: str | None = None,
        include_in_schema: bool = True,
        operation_id: str | None = None,
        raises: list[type[HTTPException]] | None = None,
        response_description: str | None = None,
        responses: dict[int, ResponseSpec] | None = None,
        security: list[SecurityRequirement] | None = None,
        summary: str | None = None,
        tags: list[str] | None = None,
        type_encoders: TypeEncodersMap | None = None,
        **kwargs: Any,
    ) -> None:
        """Initialize ``delete``

        Args:
            path: A path fragment for the route handler function or a sequence of path fragments.
                If not given defaults to ``/``
            after_request: A sync or async function executed before a :class:`Request <.connection.Request>` is passed
                to any route handler. If this function returns a value, the request will not reach the route handler,
                and instead this value will be used.
            after_response: A sync or async function called after the response has been awaited. It receives the
                :class:`Request <.connection.Request>` object and should not return any values.
            background: A :class:`BackgroundTask <.background_tasks.BackgroundTask>` instance or
                :class:`BackgroundTasks <.background_tasks.BackgroundTasks>` to execute after the response is finished.
                Defaults to ``None``.
            before_request: A sync or async function called immediately before calling the route handler. Receives
                the :class:`.connection.Request` instance and any non-``None`` return value is used for the response,
                bypassing the route handler.
            cache: Enables response caching if configured on the application level. Valid values are ``True`` or a number
                of seconds (e.g. ``120``) to cache the response.
            cache_control: A ``cache-control`` header of type
                :class:`CacheControlHeader <.datastructures.CacheControlHeader>` that will be added to the response.
            cache_key_builder: A :class:`cache-key builder function <.types.CacheKeyBuilder>`. Allows for customization
                of the cache key if caching is configured on the application level.
<<<<<<< HEAD
            data_dto: DTO type to use for deserializing and validating inbound request data.
            dependencies: A string keyed mapping of dependency :class:`Provider <starlite.datastructures.Provide>` instances.
            etag: An ``etag`` header of type :class:`ETag <starlite.datastructures.ETag>` that will be added to the response.
=======
            dependencies: A string keyed mapping of dependency :class:`Provider <.di.Provide>` instances.
            etag: An ``etag`` header of type :class:`ETag <.datastructures.ETag>` that will be added to the response.
>>>>>>> 104edd80
            exception_handlers: A mapping of status codes and/or exception types to handler functions.
            guards: A sequence of :class:`Guard <.types.Guard>` callables.
            http_method: An :class:`http method string <.types.Method>`, a member of the enum
                :class:`HttpMethod <starlite.enums.HttpMethod>` or a list of these that correlates to the methods the
                route handler function should handle.
            media_type: A member of the :class:`MediaType <.enums.MediaType>` enum or a string with a
                valid IANA Media-Type.
            middleware: A sequence of :class:`Middleware <.types.Middleware>`.
            name: A string identifying the route handler.
            opt: A string keyed mapping of arbitrary values that can be accessed in :class:`Guards <.types.Guard>` or
                wherever you have access to :class:`Request <.connection.Request>` or :class:`ASGI Scope <.types.Scope>`.
            response_class: A custom subclass of :class:`Response <.response.Response>` to be used as route handler's
                default response.
            response_cookies: A sequence of :class:`Cookie <.datastructures.Cookie>` instances.
            response_headers: A string keyed mapping of :class:`ResponseHeader <.datastructures.ResponseHeader>`
                instances.
            responses: A mapping of additional status codes and a description of their expected content.
                This information will be included in the OpenAPI schema
<<<<<<< HEAD
            return_dto: DTO type to use for deserializing and validating inbound request data.
            status_code: An http status code for the response. Defaults to ``200`` for mixed method or ``GET``, ``PUT`` and
                ``PATCH``, ``201`` for ``POST`` and ``204`` for ``DELETE``.
=======
            status_code: An http status code for the response. Defaults to ``200`` for mixed method or ``GET``, ``PUT``
                and ``PATCH``, ``201`` for ``POST`` and ``204`` for ``DELETE``.
>>>>>>> 104edd80
            sync_to_thread: A boolean dictating whether the handler function will be executed in a worker thread or the
                main event loop. This has an effect only for sync handler functions. See using sync handler functions.
            content_encoding: A string describing the encoding of the content, e.g. ``base64``.
            content_media_type: A string designating the media-type of the content, e.g. ``image/png``.
            deprecated:  A boolean dictating whether this route should be marked as deprecated in the OpenAPI schema.
            description: Text used for the route's schema description section.
            include_in_schema: A boolean flag dictating whether  the route handler should be documented in the OpenAPI schema.
            operation_id: An identifier used for the route's schema operationId. Defaults to the ``__name__`` of the wrapped function.
            raises:  A list of exception classes extending from starlite.HttpException that is used for the OpenAPI documentation.
                This list should describe all exceptions raised within the route handler's function/method. The Starlite
                ValidationException will be added automatically for the schema if any validation is involved.
            response_description: Text used for the route's response schema description section.
            security: A sequence of dictionaries that contain information about which security scheme can be used on the endpoint.
            summary: Text used for the route's schema summary section.
            tags: A sequence of string tags that will be appended to the OpenAPI schema.
            type_encoders: A mapping of types to callables that transform them into types supported for serialization.
            **kwargs: Any additional kwarg - will be set in the opt dictionary.
        """
        if "http_method" in kwargs:
            raise ImproperlyConfiguredException(MSG_SEMANTIC_ROUTE_HANDLER_WITH_HTTP)
        super().__init__(
            after_request=after_request,
            after_response=after_response,
            background=background,
            before_request=before_request,
            cache=cache,
            cache_control=cache_control,
            cache_key_builder=cache_key_builder,
            content_encoding=content_encoding,
            content_media_type=content_media_type,
            data_dto=data_dto,
            dependencies=dependencies,
            deprecated=deprecated,
            description=description,
            etag=etag,
            exception_handlers=exception_handlers,
            guards=guards,
            http_method=HttpMethod.DELETE,
            include_in_schema=include_in_schema,
            media_type=media_type,
            middleware=middleware,
            name=name,
            operation_id=operation_id,
            opt=opt,
            path=path,
            raises=raises,
            response_class=response_class,
            response_cookies=response_cookies,
            response_description=response_description,
            response_headers=response_headers,
            responses=responses,
            return_dto=return_dto,
            security=security,
            status_code=status_code,
            summary=summary,
            sync_to_thread=sync_to_thread,
            tags=tags,
            type_encoders=type_encoders,
            **kwargs,
        )


class get(HTTPRouteHandler):
    """GET Route Decorator.

    Use this decorator to decorate an HTTP handler for GET requests.
    """

    def __init__(
        self,
        path: str | None | list[str] | None = None,
        *,
        after_request: AfterRequestHookHandler | None = None,
        after_response: AfterResponseHookHandler | None = None,
        background: BackgroundTask | BackgroundTasks | None = None,
        before_request: BeforeRequestHookHandler | None = None,
        cache: bool | int = False,
        cache_control: CacheControlHeader | None = None,
        cache_key_builder: CacheKeyBuilder | None = None,
        data_dto: type[AbstractDTO] | None | EmptyType = Empty,
        dependencies: dict[str, Provide] | None = None,
        etag: ETag | None = None,
        exception_handlers: ExceptionHandlersMap | None = None,
        guards: list[Guard] | None = None,
        media_type: MediaType | str | None = None,
        middleware: list[Middleware] | None = None,
        name: str | None = None,
        opt: dict[str, Any] | None = None,
        response_class: ResponseType | None = None,
        response_cookies: ResponseCookies | None = None,
        response_headers: ResponseHeaders | None = None,
        return_dto: type[AbstractDTO] | None | EmptyType = Empty,
        status_code: int | None = None,
        sync_to_thread: bool = False,
        # OpenAPI related attributes
        content_encoding: str | None = None,
        content_media_type: str | None = None,
        deprecated: bool = False,
        description: str | None = None,
        include_in_schema: bool = True,
        operation_id: str | None = None,
        raises: list[type[HTTPException]] | None = None,
        response_description: str | None = None,
        responses: dict[int, ResponseSpec] | None = None,
        security: list[SecurityRequirement] | None = None,
        summary: str | None = None,
        tags: list[str] | None = None,
        type_encoders: TypeEncodersMap | None = None,
        **kwargs: Any,
    ) -> None:
        """Initialize ``get``.

        Args:
            path: A path fragment for the route handler function or a sequence of path fragments.
                If not given defaults to ``/``
            after_request: A sync or async function executed before a :class:`Request <.connection.Request>` is passed
                to any route handler. If this function returns a value, the request will not reach the route handler,
                and instead this value will be used.
            after_response: A sync or async function called after the response has been awaited. It receives the
                :class:`Request <.connection.Request>` object and should not return any values.
            background: A :class:`BackgroundTask <.background_tasks.BackgroundTask>` instance or
                :class:`BackgroundTasks <.background_tasks.BackgroundTasks>` to execute after the response is finished.
                Defaults to ``None``.
            before_request: A sync or async function called immediately before calling the route handler. Receives
                the :class:`.connection.Request` instance and any non-``None`` return value is used for the response,
                bypassing the route handler.
            cache: Enables response caching if configured on the application level. Valid values are ``True`` or a number
                of seconds (e.g. ``120``) to cache the response.
            cache_control: A ``cache-control`` header of type
                :class:`CacheControlHeader <.datastructures.CacheControlHeader>` that will be added to the response.
            cache_key_builder: A :class:`cache-key builder function <.types.CacheKeyBuilder>`. Allows for customization
                of the cache key if caching is configured on the application level.
<<<<<<< HEAD
            data_dto: DTO type to use for deserializing and validating inbound request data.
            dependencies: A string keyed mapping of dependency :class:`Provider <starlite.datastructures.Provide>` instances.
            etag: An ``etag`` header of type :class:`ETag <starlite.datastructures.ETag>` that will be added to the response.
=======
            dependencies: A string keyed mapping of dependency :class:`Provider <.di.Provide>` instances.
            etag: An ``etag`` header of type :class:`ETag <.datastructures.ETag>` that will be added to the response.
>>>>>>> 104edd80
            exception_handlers: A mapping of status codes and/or exception types to handler functions.
            guards: A sequence of :class:`Guard <.types.Guard>` callables.
            http_method: An :class:`http method string <.types.Method>`, a member of the enum
                :class:`HttpMethod <starlite.enums.HttpMethod>` or a list of these that correlates to the methods the
                route handler function should handle.
            media_type: A member of the :class:`MediaType <.enums.MediaType>` enum or a string with a
                valid IANA Media-Type.
            middleware: A sequence of :class:`Middleware <.types.Middleware>`.
            name: A string identifying the route handler.
            opt: A string keyed mapping of arbitrary values that can be accessed in :class:`Guards <.types.Guard>` or
                wherever you have access to :class:`Request <.connection.Request>` or :class:`ASGI Scope <.types.Scope>`.
            response_class: A custom subclass of :class:`Response <.response.Response>` to be used as route handler's
                default response.
            response_cookies: A sequence of :class:`Cookie <.datastructures.Cookie>` instances.
            response_headers: A string keyed mapping of :class:`ResponseHeader <.datastructures.ResponseHeader>`
                instances.
            responses: A mapping of additional status codes and a description of their expected content.
                This information will be included in the OpenAPI schema
            return_dto: DTO type to use for deserializing and validating inbound request data.
            status_code: An http status code for the response. Defaults to ``200`` for mixed method or ``GET``, ``PUT`` and
                ``PATCH``, ``201`` for ``POST`` and ``204`` for ``DELETE``.
            sync_to_thread: A boolean dictating whether the handler function will be executed in a worker thread or the
                main event loop. This has an effect only for sync handler functions. See using sync handler functions.
            content_encoding: A string describing the encoding of the content, e.g. ``base64``.
            content_media_type: A string designating the media-type of the content, e.g. ``image/png``.
            deprecated:  A boolean dictating whether this route should be marked as deprecated in the OpenAPI schema.
            description: Text used for the route's schema description section.
            include_in_schema: A boolean flag dictating whether  the route handler should be documented in the OpenAPI schema.
            operation_id: An identifier used for the route's schema operationId. Defaults to the ``__name__`` of the wrapped function.
            raises:  A list of exception classes extending from starlite.HttpException that is used for the OpenAPI documentation.
                This list should describe all exceptions raised within the route handler's function/method. The Starlite
                ValidationException will be added automatically for the schema if any validation is involved.
            response_description: Text used for the route's response schema description section.
            security: A sequence of dictionaries that contain information about which security scheme can be used on the endpoint.
            summary: Text used for the route's schema summary section.
            tags: A sequence of string tags that will be appended to the OpenAPI schema.
            type_encoders: A mapping of types to callables that transform them into types supported for serialization.
            **kwargs: Any additional kwarg - will be set in the opt dictionary.
        """
        if "http_method" in kwargs:
            raise ImproperlyConfiguredException(MSG_SEMANTIC_ROUTE_HANDLER_WITH_HTTP)

        super().__init__(
            after_request=after_request,
            after_response=after_response,
            background=background,
            before_request=before_request,
            cache=cache,
            cache_control=cache_control,
            cache_key_builder=cache_key_builder,
            content_encoding=content_encoding,
            content_media_type=content_media_type,
            data_dto=data_dto,
            dependencies=dependencies,
            deprecated=deprecated,
            description=description,
            etag=etag,
            exception_handlers=exception_handlers,
            guards=guards,
            http_method=HttpMethod.GET,
            include_in_schema=include_in_schema,
            media_type=media_type,
            middleware=middleware,
            name=name,
            operation_id=operation_id,
            opt=opt,
            path=path,
            raises=raises,
            response_class=response_class,
            response_cookies=response_cookies,
            response_description=response_description,
            response_headers=response_headers,
            responses=responses,
            return_dto=return_dto,
            security=security,
            status_code=status_code,
            summary=summary,
            sync_to_thread=sync_to_thread,
            tags=tags,
            type_encoders=type_encoders,
            **kwargs,
        )


class head(HTTPRouteHandler):
    """HEAD Route Decorator.

    Use this decorator to decorate an HTTP handler for HEAD requests.
    """

    def __init__(
        self,
        path: str | None | list[str] | None = None,
        *,
        after_request: AfterRequestHookHandler | None = None,
        after_response: AfterResponseHookHandler | None = None,
        background: BackgroundTask | BackgroundTasks | None = None,
        before_request: BeforeRequestHookHandler | None = None,
        cache: bool | int = False,
        cache_control: CacheControlHeader | None = None,
        cache_key_builder: CacheKeyBuilder | None = None,
        data_dto: type[AbstractDTO] | None | EmptyType = Empty,
        dependencies: dict[str, Provide] | None = None,
        etag: ETag | None = None,
        exception_handlers: ExceptionHandlersMap | None = None,
        guards: list[Guard] | None = None,
        media_type: MediaType | str | None = None,
        middleware: list[Middleware] | None = None,
        name: str | None = None,
        opt: dict[str, Any] | None = None,
        response_class: ResponseType | None = None,
        response_cookies: ResponseCookies | None = None,
        response_headers: ResponseHeaders | None = None,
        status_code: int | None = None,
        sync_to_thread: bool = False,
        # OpenAPI related attributes
        content_encoding: str | None = None,
        content_media_type: str | None = None,
        deprecated: bool = False,
        description: str | None = None,
        include_in_schema: bool = True,
        operation_id: str | None = None,
        raises: list[type[HTTPException]] | None = None,
        response_description: str | None = None,
        responses: dict[int, ResponseSpec] | None = None,
        return_dto: type[AbstractDTO] | None | EmptyType = Empty,
        security: list[SecurityRequirement] | None = None,
        summary: str | None = None,
        tags: list[str] | None = None,
        type_encoders: TypeEncodersMap | None = None,
        **kwargs: Any,
    ) -> None:
        """Initialize ``head``.

        Notes:
            - A response to a head request cannot include a body.
                See: [MDN](https://developer.mozilla.org/en-US/docs/Web/HTTP/Methods/HEAD).

        Args:
            path: A path fragment for the route handler function or a sequence of path fragments.
                If not given defaults to ``/``
            after_request: A sync or async function executed before a :class:`Request <.connection.Request>` is passed
                to any route handler. If this function returns a value, the request will not reach the route handler,
                and instead this value will be used.
            after_response: A sync or async function called after the response has been awaited. It receives the
                :class:`Request <.connection.Request>` object and should not return any values.
            background: A :class:`BackgroundTask <.background_tasks.BackgroundTask>` instance or
                :class:`BackgroundTasks <.background_tasks.BackgroundTasks>` to execute after the response is finished.
                Defaults to ``None``.
            before_request: A sync or async function called immediately before calling the route handler. Receives
                the :class:`.connection.Request` instance and any non-``None`` return value is used for the response,
                bypassing the route handler.
            cache: Enables response caching if configured on the application level. Valid values are ``True`` or a number
                of seconds (e.g. ``120``) to cache the response.
            cache_control: A ``cache-control`` header of type
                :class:`CacheControlHeader <.datastructures.CacheControlHeader>` that will be added to the response.
            cache_key_builder: A :class:`cache-key builder function <.types.CacheKeyBuilder>`. Allows for customization
                of the cache key if caching is configured on the application level.
<<<<<<< HEAD
            data_dto: DTO type to use for deserializing and validating inbound request data.
            dependencies: A string keyed mapping of dependency :class:`Provider <starlite.datastructures.Provide>` instances.
            etag: An ``etag`` header of type :class:`ETag <starlite.datastructures.ETag>` that will be added to the response.
=======
            dependencies: A string keyed mapping of dependency :class:`Provider <.di.Provide>` instances.
            etag: An ``etag`` header of type :class:`ETag <.datastructures.ETag>` that will be added to the response.
>>>>>>> 104edd80
            exception_handlers: A mapping of status codes and/or exception types to handler functions.
            guards: A sequence of :class:`Guard <.types.Guard>` callables.
            http_method: An :class:`http method string <.types.Method>`, a member of the enum
                :class:`HttpMethod <starlite.enums.HttpMethod>` or a list of these that correlates to the methods the
                route handler function should handle.
            media_type: A member of the :class:`MediaType <.enums.MediaType>` enum or a string with a
                valid IANA Media-Type.
            middleware: A sequence of :class:`Middleware <.types.Middleware>`.
            name: A string identifying the route handler.
            opt: A string keyed mapping of arbitrary values that can be accessed in :class:`Guards <.types.Guard>` or
                wherever you have access to :class:`Request <.connection.Request>` or :class:`ASGI Scope <.types.Scope>`.
            response_class: A custom subclass of :class:`Response <.response.Response>` to be used as route handler's
                default response.
            response_cookies: A sequence of :class:`Cookie <.datastructures.Cookie>` instances.
            response_headers: A string keyed mapping of :class:`ResponseHeader <.datastructures.ResponseHeader>`
                instances.
            responses: A mapping of additional status codes and a description of their expected content.
                This information will be included in the OpenAPI schema
            return_dto: DTO type to use for deserializing and validating inbound request data.
            status_code: An http status code for the response. Defaults to ``200`` for mixed method or ``GET``, ``PUT`` and
                ``PATCH``, ``201`` for ``POST`` and ``204`` for ``DELETE``.
            sync_to_thread: A boolean dictating whether the handler function will be executed in a worker thread or the
                main event loop. This has an effect only for sync handler functions. See using sync handler functions.
            content_encoding: A string describing the encoding of the content, e.g. ``base64``.
            content_media_type: A string designating the media-type of the content, e.g. ``image/png``.
            deprecated:  A boolean dictating whether this route should be marked as deprecated in the OpenAPI schema.
            description: Text used for the route's schema description section.
            include_in_schema: A boolean flag dictating whether  the route handler should be documented in the OpenAPI schema.
            operation_id: An identifier used for the route's schema operationId. Defaults to the ``__name__`` of the wrapped function.
            raises:  A list of exception classes extending from starlite.HttpException that is used for the OpenAPI documentation.
                This list should describe all exceptions raised within the route handler's function/method. The Starlite
                ValidationException will be added automatically for the schema if any validation is involved.
            response_description: Text used for the route's response schema description section.
            security: A sequence of dictionaries that contain information about which security scheme can be used on the endpoint.
            summary: Text used for the route's schema summary section.
            tags: A sequence of string tags that will be appended to the OpenAPI schema.
            type_encoders: A mapping of types to callables that transform them into types supported for serialization.
            **kwargs: Any additional kwarg - will be set in the opt dictionary.
        """
        if "http_method" in kwargs:
            raise ImproperlyConfiguredException(MSG_SEMANTIC_ROUTE_HANDLER_WITH_HTTP)

        super().__init__(
            after_request=after_request,
            after_response=after_response,
            background=background,
            before_request=before_request,
            cache=cache,
            cache_control=cache_control,
            cache_key_builder=cache_key_builder,
            content_encoding=content_encoding,
            content_media_type=content_media_type,
            data_dto=data_dto,
            dependencies=dependencies,
            deprecated=deprecated,
            description=description,
            etag=etag,
            exception_handlers=exception_handlers,
            guards=guards,
            http_method=HttpMethod.HEAD,
            include_in_schema=include_in_schema,
            media_type=media_type,
            middleware=middleware,
            name=name,
            operation_id=operation_id,
            opt=opt,
            path=path,
            raises=raises,
            response_class=response_class,
            response_cookies=response_cookies,
            response_description=response_description,
            response_headers=response_headers,
            responses=responses,
            return_dto=return_dto,
            security=security,
            status_code=status_code,
            summary=summary,
            sync_to_thread=sync_to_thread,
            tags=tags,
            type_encoders=type_encoders,
            **kwargs,
        )

    def _validate_handler_function(self) -> None:
        """Validate the route handler function once it is set by inspecting its return annotations."""
        super()._validate_handler_function()

        # we allow here File and FileResponse because these have special setting for head responses
        if not (
            self.signature.return_annotation in {None, "None", "FileResponse", "File"}
            or is_class_and_subclass(self.signature.return_annotation, File)
            or is_class_and_subclass(self.signature.return_annotation, FileResponse)
        ):
            raise ImproperlyConfiguredException(
                "A response to a head request should not have a body",
            )


class patch(HTTPRouteHandler):
    """PATCH Route Decorator.

    Use this decorator to decorate an HTTP handler for PATCH requests.
    """

    def __init__(
        self,
        path: str | None | list[str] | None = None,
        *,
        after_request: AfterRequestHookHandler | None = None,
        after_response: AfterResponseHookHandler | None = None,
        background: BackgroundTask | BackgroundTasks | None = None,
        before_request: BeforeRequestHookHandler | None = None,
        cache: bool | int = False,
        cache_control: CacheControlHeader | None = None,
        cache_key_builder: CacheKeyBuilder | None = None,
        data_dto: type[AbstractDTO] | None | EmptyType = Empty,
        dependencies: dict[str, Provide] | None = None,
        etag: ETag | None = None,
        exception_handlers: ExceptionHandlersMap | None = None,
        guards: list[Guard] | None = None,
        media_type: MediaType | str | None = None,
        middleware: list[Middleware] | None = None,
        name: str | None = None,
        opt: dict[str, Any] | None = None,
        response_class: ResponseType | None = None,
        response_cookies: ResponseCookies | None = None,
        response_headers: ResponseHeaders | None = None,
        return_dto: type[AbstractDTO] | None | EmptyType = Empty,
        status_code: int | None = None,
        sync_to_thread: bool = False,
        # OpenAPI related attributes
        content_encoding: str | None = None,
        content_media_type: str | None = None,
        deprecated: bool = False,
        description: str | None = None,
        include_in_schema: bool = True,
        operation_id: str | None = None,
        raises: list[type[HTTPException]] | None = None,
        response_description: str | None = None,
        responses: dict[int, ResponseSpec] | None = None,
        security: list[SecurityRequirement] | None = None,
        summary: str | None = None,
        tags: list[str] | None = None,
        type_encoders: TypeEncodersMap | None = None,
        **kwargs: Any,
    ) -> None:
        """Initialize ``patch``.

        Args:
            path: A path fragment for the route handler function or a sequence of path fragments.
                If not given defaults to ``/``
            after_request: A sync or async function executed before a :class:`Request <.connection.Request>` is passed
                to any route handler. If this function returns a value, the request will not reach the route handler,
                and instead this value will be used.
            after_response: A sync or async function called after the response has been awaited. It receives the
                :class:`Request <.connection.Request>` object and should not return any values.
            background: A :class:`BackgroundTask <.background_tasks.BackgroundTask>` instance or
                :class:`BackgroundTasks <.background_tasks.BackgroundTasks>` to execute after the response is finished.
                Defaults to ``None``.
            before_request: A sync or async function called immediately before calling the route handler. Receives
                the :class:`.connection.Request` instance and any non-``None`` return value is used for the response,
                bypassing the route handler.
            cache: Enables response caching if configured on the application level. Valid values are ``True`` or a number
                of seconds (e.g. ``120``) to cache the response.
            cache_control: A ``cache-control`` header of type
                :class:`CacheControlHeader <.datastructures.CacheControlHeader>` that will be added to the response.
            cache_key_builder: A :class:`cache-key builder function <.types.CacheKeyBuilder>`. Allows for customization
                of the cache key if caching is configured on the application level.
<<<<<<< HEAD
            data_dto: DTO type to use for deserializing and validating inbound request data.
            dependencies: A string keyed mapping of dependency :class:`Provider <starlite.datastructures.Provide>` instances.
            etag: An ``etag`` header of type :class:`ETag <starlite.datastructures.ETag>` that will be added to the response.
=======
            dependencies: A string keyed mapping of dependency :class:`Provider <.di.Provide>` instances.
            etag: An ``etag`` header of type :class:`ETag <.datastructures.ETag>` that will be added to the response.
>>>>>>> 104edd80
            exception_handlers: A mapping of status codes and/or exception types to handler functions.
            guards: A sequence of :class:`Guard <.types.Guard>` callables.
            http_method: An :class:`http method string <.types.Method>`, a member of the enum
                :class:`HttpMethod <starlite.enums.HttpMethod>` or a list of these that correlates to the methods the
                route handler function should handle.
            media_type: A member of the :class:`MediaType <.enums.MediaType>` enum or a string with a
                valid IANA Media-Type.
            middleware: A sequence of :class:`Middleware <.types.Middleware>`.
            name: A string identifying the route handler.
            opt: A string keyed mapping of arbitrary values that can be accessed in :class:`Guards <.types.Guard>` or
                wherever you have access to :class:`Request <.connection.Request>` or :class:`ASGI Scope <.types.Scope>`.
            response_class: A custom subclass of :class:`Response <.response.Response>` to be used as route handler's
                default response.
            response_cookies: A sequence of :class:`Cookie <.datastructures.Cookie>` instances.
            response_headers: A string keyed mapping of :class:`ResponseHeader <.datastructures.ResponseHeader>`
                instances.
            responses: A mapping of additional status codes and a description of their expected content.
                This information will be included in the OpenAPI schema
            return_dto: DTO type to use for deserializing and validating inbound request data.
            status_code: An http status code for the response. Defaults to ``200`` for mixed method or ``GET``, ``PUT`` and
                ``PATCH``, ``201`` for ``POST`` and ``204`` for ``DELETE``.
            sync_to_thread: A boolean dictating whether the handler function will be executed in a worker thread or the
                main event loop. This has an effect only for sync handler functions. See using sync handler functions.
            content_encoding: A string describing the encoding of the content, e.g. ``base64``.
            content_media_type: A string designating the media-type of the content, e.g. ``image/png``.
            deprecated:  A boolean dictating whether this route should be marked as deprecated in the OpenAPI schema.
            description: Text used for the route's schema description section.
            include_in_schema: A boolean flag dictating whether  the route handler should be documented in the OpenAPI schema.
            operation_id: An identifier used for the route's schema operationId. Defaults to the ``__name__`` of the wrapped function.
            raises:  A list of exception classes extending from starlite.HttpException that is used for the OpenAPI documentation.
                This list should describe all exceptions raised within the route handler's function/method. The Starlite
                ValidationException will be added automatically for the schema if any validation is involved.
            response_description: Text used for the route's response schema description section.
            security: A sequence of dictionaries that contain information about which security scheme can be used on the endpoint.
            summary: Text used for the route's schema summary section.
            tags: A sequence of string tags that will be appended to the OpenAPI schema.
            type_encoders: A mapping of types to callables that transform them into types supported for serialization.
            **kwargs: Any additional kwarg - will be set in the opt dictionary.
        """
        if "http_method" in kwargs:
            raise ImproperlyConfiguredException(MSG_SEMANTIC_ROUTE_HANDLER_WITH_HTTP)
        super().__init__(
            after_request=after_request,
            after_response=after_response,
            background=background,
            before_request=before_request,
            cache=cache,
            cache_control=cache_control,
            cache_key_builder=cache_key_builder,
            content_encoding=content_encoding,
            content_media_type=content_media_type,
            data_dto=data_dto,
            dependencies=dependencies,
            deprecated=deprecated,
            description=description,
            etag=etag,
            exception_handlers=exception_handlers,
            guards=guards,
            http_method=HttpMethod.PATCH,
            include_in_schema=include_in_schema,
            media_type=media_type,
            middleware=middleware,
            name=name,
            operation_id=operation_id,
            opt=opt,
            path=path,
            raises=raises,
            response_class=response_class,
            response_cookies=response_cookies,
            response_description=response_description,
            response_headers=response_headers,
            responses=responses,
            return_dto=return_dto,
            security=security,
            status_code=status_code,
            summary=summary,
            sync_to_thread=sync_to_thread,
            tags=tags,
            type_encoders=type_encoders,
            **kwargs,
        )


class post(HTTPRouteHandler):
    """POST Route Decorator.

    Use this decorator to decorate an HTTP handler for POST requests.
    """

    def __init__(
        self,
        path: str | None | list[str] | None = None,
        *,
        after_request: AfterRequestHookHandler | None = None,
        after_response: AfterResponseHookHandler | None = None,
        background: BackgroundTask | BackgroundTasks | None = None,
        before_request: BeforeRequestHookHandler | None = None,
        cache: bool | int = False,
        cache_control: CacheControlHeader | None = None,
        cache_key_builder: CacheKeyBuilder | None = None,
        data_dto: type[AbstractDTO] | None | EmptyType = Empty,
        dependencies: dict[str, Provide] | None = None,
        etag: ETag | None = None,
        exception_handlers: ExceptionHandlersMap | None = None,
        guards: list[Guard] | None = None,
        media_type: MediaType | str | None = None,
        middleware: list[Middleware] | None = None,
        name: str | None = None,
        opt: dict[str, Any] | None = None,
        response_class: ResponseType | None = None,
        response_cookies: ResponseCookies | None = None,
        response_headers: ResponseHeaders | None = None,
        return_dto: type[AbstractDTO] | None | EmptyType = Empty,
        status_code: int | None = None,
        sync_to_thread: bool = False,
        # OpenAPI related attributes
        content_encoding: str | None = None,
        content_media_type: str | None = None,
        deprecated: bool = False,
        description: str | None = None,
        include_in_schema: bool = True,
        operation_id: str | None = None,
        raises: list[type[HTTPException]] | None = None,
        response_description: str | None = None,
        responses: dict[int, ResponseSpec] | None = None,
        security: list[SecurityRequirement] | None = None,
        summary: str | None = None,
        tags: list[str] | None = None,
        type_encoders: TypeEncodersMap | None = None,
        **kwargs: Any,
    ) -> None:
        """Initialize ``post``

        Args:
            path: A path fragment for the route handler function or a sequence of path fragments.
                If not given defaults to ``/``
            after_request: A sync or async function executed before a :class:`Request <.connection.Request>` is passed
                to any route handler. If this function returns a value, the request will not reach the route handler,
                and instead this value will be used.
            after_response: A sync or async function called after the response has been awaited. It receives the
                :class:`Request <.connection.Request>` object and should not return any values.
            background: A :class:`BackgroundTask <.background_tasks.BackgroundTask>` instance or
                :class:`BackgroundTasks <.background_tasks.BackgroundTasks>` to execute after the response is finished.
                Defaults to ``None``.
            before_request: A sync or async function called immediately before calling the route handler. Receives
                the :class:`.connection.Request` instance and any non-``None`` return value is used for the response,
                bypassing the route handler.
            cache: Enables response caching if configured on the application level. Valid values are ``True`` or a number
                of seconds (e.g. ``120``) to cache the response.
            cache_control: A ``cache-control`` header of type
                :class:`CacheControlHeader <.datastructures.CacheControlHeader>` that will be added to the response.
            cache_key_builder: A :class:`cache-key builder function <.types.CacheKeyBuilder>`. Allows for customization
                of the cache key if caching is configured on the application level.
<<<<<<< HEAD
            data_dto: DTO type to use for deserializing and validating inbound request data.
            dependencies: A string keyed mapping of dependency :class:`Provider <starlite.datastructures.Provide>` instances.
            etag: An ``etag`` header of type :class:`ETag <starlite.datastructures.ETag>` that will be added to the response.
=======
            dependencies: A string keyed mapping of dependency :class:`Provider <.di.Provide>` instances.
            etag: An ``etag`` header of type :class:`ETag <.datastructures.ETag>` that will be added to the response.
>>>>>>> 104edd80
            exception_handlers: A mapping of status codes and/or exception types to handler functions.
            guards: A sequence of :class:`Guard <.types.Guard>` callables.
            http_method: An :class:`http method string <.types.Method>`, a member of the enum
                :class:`HttpMethod <starlite.enums.HttpMethod>` or a list of these that correlates to the methods the
                route handler function should handle.
            media_type: A member of the :class:`MediaType <.enums.MediaType>` enum or a string with a
                valid IANA Media-Type.
            middleware: A sequence of :class:`Middleware <.types.Middleware>`.
            name: A string identifying the route handler.
            opt: A string keyed mapping of arbitrary values that can be accessed in :class:`Guards <.types.Guard>` or
                wherever you have access to :class:`Request <.connection.Request>` or :class:`ASGI Scope <.types.Scope>`.
            response_class: A custom subclass of :class:`Response <.response.Response>` to be used as route handler's
                default response.
            response_cookies: A sequence of :class:`Cookie <.datastructures.Cookie>` instances.
            response_headers: A string keyed mapping of :class:`ResponseHeader <.datastructures.ResponseHeader>`
                instances.
            responses: A mapping of additional status codes and a description of their expected content.
                This information will be included in the OpenAPI schema
            return_dto: DTO type to use for deserializing and validating inbound request data.
            status_code: An http status code for the response. Defaults to ``200`` for mixed method or ``GET``, ``PUT`` and
                ``PATCH``, ``201`` for ``POST`` and ``204`` for ``DELETE``.
            sync_to_thread: A boolean dictating whether the handler function will be executed in a worker thread or the
                main event loop. This has an effect only for sync handler functions. See using sync handler functions.
            content_encoding: A string describing the encoding of the content, e.g. ``base64``.
            content_media_type: A string designating the media-type of the content, e.g. ``image/png``.
            deprecated:  A boolean dictating whether this route should be marked as deprecated in the OpenAPI schema.
            description: Text used for the route's schema description section.
            include_in_schema: A boolean flag dictating whether  the route handler should be documented in the OpenAPI schema.
            operation_id: An identifier used for the route's schema operationId. Defaults to the ``__name__`` of the wrapped function.
            raises:  A list of exception classes extending from starlite.HttpException that is used for the OpenAPI documentation.
                This list should describe all exceptions raised within the route handler's function/method. The Starlite
                ValidationException will be added automatically for the schema if any validation is involved.
            response_description: Text used for the route's response schema description section.
            security: A sequence of dictionaries that contain information about which security scheme can be used on the endpoint.
            summary: Text used for the route's schema summary section.
            tags: A sequence of string tags that will be appended to the OpenAPI schema.
            type_encoders: A mapping of types to callables that transform them into types supported for serialization.
            **kwargs: Any additional kwarg - will be set in the opt dictionary.
        """
        if "http_method" in kwargs:
            raise ImproperlyConfiguredException(MSG_SEMANTIC_ROUTE_HANDLER_WITH_HTTP)
        super().__init__(
            after_request=after_request,
            after_response=after_response,
            background=background,
            before_request=before_request,
            cache=cache,
            cache_control=cache_control,
            cache_key_builder=cache_key_builder,
            content_encoding=content_encoding,
            content_media_type=content_media_type,
            data_dto=data_dto,
            dependencies=dependencies,
            deprecated=deprecated,
            description=description,
            exception_handlers=exception_handlers,
            etag=etag,
            guards=guards,
            http_method=HttpMethod.POST,
            include_in_schema=include_in_schema,
            media_type=media_type,
            middleware=middleware,
            name=name,
            operation_id=operation_id,
            opt=opt,
            path=path,
            raises=raises,
            response_class=response_class,
            response_cookies=response_cookies,
            response_description=response_description,
            response_headers=response_headers,
            responses=responses,
            return_dto=return_dto,
            security=security,
            status_code=status_code,
            summary=summary,
            sync_to_thread=sync_to_thread,
            tags=tags,
            type_encoders=type_encoders,
            **kwargs,
        )


class put(HTTPRouteHandler):
    """PUT Route Decorator.

    Use this decorator to decorate an HTTP handler for PUT requests.
    """

    def __init__(
        self,
        path: str | None | list[str] | None = None,
        *,
        after_request: AfterRequestHookHandler | None = None,
        after_response: AfterResponseHookHandler | None = None,
        background: BackgroundTask | BackgroundTasks | None = None,
        before_request: BeforeRequestHookHandler | None = None,
        cache: bool | int = False,
        cache_control: CacheControlHeader | None = None,
        cache_key_builder: CacheKeyBuilder | None = None,
        data_dto: type[AbstractDTO] | None | EmptyType = Empty,
        dependencies: dict[str, Provide] | None = None,
        etag: ETag | None = None,
        exception_handlers: ExceptionHandlersMap | None = None,
        guards: list[Guard] | None = None,
        media_type: MediaType | str | None = None,
        middleware: list[Middleware] | None = None,
        name: str | None = None,
        opt: dict[str, Any] | None = None,
        response_class: ResponseType | None = None,
        response_cookies: ResponseCookies | None = None,
        response_headers: ResponseHeaders | None = None,
        return_dto: type[AbstractDTO] | None | EmptyType = Empty,
        status_code: int | None = None,
        sync_to_thread: bool = False,
        # OpenAPI related attributes
        content_encoding: str | None = None,
        content_media_type: str | None = None,
        deprecated: bool = False,
        description: str | None = None,
        include_in_schema: bool = True,
        operation_id: str | None = None,
        raises: list[type[HTTPException]] | None = None,
        response_description: str | None = None,
        responses: dict[int, ResponseSpec] | None = None,
        security: list[SecurityRequirement] | None = None,
        summary: str | None = None,
        tags: list[str] | None = None,
        type_encoders: TypeEncodersMap | None = None,
        **kwargs: Any,
    ) -> None:
        """Initialize ``put``

        Args:
            path: A path fragment for the route handler function or a sequence of path fragments.
                If not given defaults to ``/``
            after_request: A sync or async function executed before a :class:`Request <.connection.Request>` is passed
                to any route handler. If this function returns a value, the request will not reach the route handler,
                and instead this value will be used.
            after_response: A sync or async function called after the response has been awaited. It receives the
                :class:`Request <.connection.Request>` object and should not return any values.
            background: A :class:`BackgroundTask <.background_tasks.BackgroundTask>` instance or
                :class:`BackgroundTasks <.background_tasks.BackgroundTasks>` to execute after the response is finished.
                Defaults to ``None``.
            before_request: A sync or async function called immediately before calling the route handler. Receives
                the :class:`.connection.Request` instance and any non-``None`` return value is used for the response,
                bypassing the route handler.
            cache: Enables response caching if configured on the application level. Valid values are ``True`` or a number
                of seconds (e.g. ``120``) to cache the response.
            cache_control: A ``cache-control`` header of type
                :class:`CacheControlHeader <.datastructures.CacheControlHeader>` that will be added to the response.
            cache_key_builder: A :class:`cache-key builder function <.types.CacheKeyBuilder>`. Allows for customization
                of the cache key if caching is configured on the application level.
<<<<<<< HEAD
            data_dto: DTO type to use for deserializing and validating inbound request data.
            dependencies: A string keyed mapping of dependency :class:`Provider <starlite.datastructures.Provide>` instances.
            etag: An ``etag`` header of type :class:`ETag <starlite.datastructures.ETag>` that will be added to the response.
=======
            dependencies: A string keyed mapping of dependency :class:`Provider <.di.Provide>` instances.
            etag: An ``etag`` header of type :class:`ETag <.datastructures.ETag>` that will be added to the response.
>>>>>>> 104edd80
            exception_handlers: A mapping of status codes and/or exception types to handler functions.
            guards: A sequence of :class:`Guard <.types.Guard>` callables.
            http_method: An :class:`http method string <.types.Method>`, a member of the enum
                :class:`HttpMethod <starlite.enums.HttpMethod>` or a list of these that correlates to the methods the
                route handler function should handle.
            media_type: A member of the :class:`MediaType <.enums.MediaType>` enum or a string with a
                valid IANA Media-Type.
            middleware: A sequence of :class:`Middleware <.types.Middleware>`.
            name: A string identifying the route handler.
            opt: A string keyed mapping of arbitrary values that can be accessed in :class:`Guards <.types.Guard>` or
                wherever you have access to :class:`Request <.connection.Request>` or :class:`ASGI Scope <.types.Scope>`.
            response_class: A custom subclass of :class:`Response <.response.Response>` to be used as route handler's
                default response.
            response_cookies: A sequence of :class:`Cookie <.datastructures.Cookie>` instances.
            response_headers: A string keyed mapping of :class:`ResponseHeader <.datastructures.ResponseHeader>`
                instances.
            responses: A mapping of additional status codes and a description of their expected content.
                This information will be included in the OpenAPI schema
            return_dto: DTO type to use for deserializing and validating inbound request data.
            status_code: An http status code for the response. Defaults to ``200`` for mixed method or ``GET``, ``PUT`` and
                ``PATCH``, ``201`` for ``POST`` and ``204`` for ``DELETE``.
            sync_to_thread: A boolean dictating whether the handler function will be executed in a worker thread or the
                main event loop. This has an effect only for sync handler functions. See using sync handler functions.
            content_encoding: A string describing the encoding of the content, e.g. ``base64``.
            content_media_type: A string designating the media-type of the content, e.g. ``image/png``.
            deprecated:  A boolean dictating whether this route should be marked as deprecated in the OpenAPI schema.
            description: Text used for the route's schema description section.
            include_in_schema: A boolean flag dictating whether  the route handler should be documented in the OpenAPI schema.
            operation_id: An identifier used for the route's schema operationId. Defaults to the ``__name__`` of the wrapped function.
            raises:  A list of exception classes extending from starlite.HttpException that is used for the OpenAPI documentation.
                This list should describe all exceptions raised within the route handler's function/method. The Starlite
                ValidationException will be added automatically for the schema if any validation is involved.
            response_description: Text used for the route's response schema description section.
            security: A sequence of dictionaries that contain information about which security scheme can be used on the endpoint.
            summary: Text used for the route's schema summary section.
            tags: A sequence of string tags that will be appended to the OpenAPI schema.
            type_encoders: A mapping of types to callables that transform them into types supported for serialization.
            **kwargs: Any additional kwarg - will be set in the opt dictionary.
        """
        if "http_method" in kwargs:
            raise ImproperlyConfiguredException(MSG_SEMANTIC_ROUTE_HANDLER_WITH_HTTP)
        super().__init__(
            after_request=after_request,
            after_response=after_response,
            background=background,
            before_request=before_request,
            cache=cache,
            cache_control=cache_control,
            cache_key_builder=cache_key_builder,
            content_encoding=content_encoding,
            content_media_type=content_media_type,
            data_dto=data_dto,
            dependencies=dependencies,
            deprecated=deprecated,
            description=description,
            exception_handlers=exception_handlers,
            etag=etag,
            guards=guards,
            http_method=HttpMethod.PUT,
            include_in_schema=include_in_schema,
            media_type=media_type,
            middleware=middleware,
            name=name,
            operation_id=operation_id,
            opt=opt,
            path=path,
            raises=raises,
            response_class=response_class,
            response_cookies=response_cookies,
            response_description=response_description,
            response_headers=response_headers,
            responses=responses,
            return_dto=return_dto,
            security=security,
            status_code=status_code,
            summary=summary,
            sync_to_thread=sync_to_thread,
            tags=tags,
            type_encoders=type_encoders,
            **kwargs,
        )<|MERGE_RESOLUTION|>--- conflicted
+++ resolved
@@ -111,14 +111,9 @@
                 :class:`CacheControlHeader <.datastructures.CacheControlHeader>` that will be added to the response.
             cache_key_builder: A :class:`cache-key builder function <.types.CacheKeyBuilder>`. Allows for customization
                 of the cache key if caching is configured on the application level.
-<<<<<<< HEAD
             data_dto: DTO type to use for deserializing and validating inbound request data.
-            dependencies: A string keyed mapping of dependency :class:`Provider <starlite.datastructures.Provide>` instances.
-            etag: An ``etag`` header of type :class:`ETag <starlite.datastructures.ETag>` that will be added to the response.
-=======
             dependencies: A string keyed mapping of dependency :class:`Provider <.di.Provide>` instances.
             etag: An ``etag`` header of type :class:`ETag <.datastructures.ETag>` that will be added to the response.
->>>>>>> 104edd80
             exception_handlers: A mapping of status codes and/or exception types to handler functions.
             guards: A sequence of :class:`Guard <.types.Guard>` callables.
             http_method: An :class:`http method string <.types.Method>`, a member of the enum
@@ -137,14 +132,9 @@
                 instances.
             responses: A mapping of additional status codes and a description of their expected content.
                 This information will be included in the OpenAPI schema
-<<<<<<< HEAD
             return_dto: DTO type to use for deserializing and validating inbound request data.
-            status_code: An http status code for the response. Defaults to ``200`` for mixed method or ``GET``, ``PUT`` and
-                ``PATCH``, ``201`` for ``POST`` and ``204`` for ``DELETE``.
-=======
             status_code: An http status code for the response. Defaults to ``200`` for mixed method or ``GET``, ``PUT``
                 and ``PATCH``, ``201`` for ``POST`` and ``204`` for ``DELETE``.
->>>>>>> 104edd80
             sync_to_thread: A boolean dictating whether the handler function will be executed in a worker thread or the
                 main event loop. This has an effect only for sync handler functions. See using sync handler functions.
             content_encoding: A string describing the encoding of the content, e.g. ``base64``.
@@ -277,14 +267,9 @@
                 :class:`CacheControlHeader <.datastructures.CacheControlHeader>` that will be added to the response.
             cache_key_builder: A :class:`cache-key builder function <.types.CacheKeyBuilder>`. Allows for customization
                 of the cache key if caching is configured on the application level.
-<<<<<<< HEAD
             data_dto: DTO type to use for deserializing and validating inbound request data.
-            dependencies: A string keyed mapping of dependency :class:`Provider <starlite.datastructures.Provide>` instances.
-            etag: An ``etag`` header of type :class:`ETag <starlite.datastructures.ETag>` that will be added to the response.
-=======
             dependencies: A string keyed mapping of dependency :class:`Provider <.di.Provide>` instances.
             etag: An ``etag`` header of type :class:`ETag <.datastructures.ETag>` that will be added to the response.
->>>>>>> 104edd80
             exception_handlers: A mapping of status codes and/or exception types to handler functions.
             guards: A sequence of :class:`Guard <.types.Guard>` callables.
             http_method: An :class:`http method string <.types.Method>`, a member of the enum
@@ -443,14 +428,9 @@
                 :class:`CacheControlHeader <.datastructures.CacheControlHeader>` that will be added to the response.
             cache_key_builder: A :class:`cache-key builder function <.types.CacheKeyBuilder>`. Allows for customization
                 of the cache key if caching is configured on the application level.
-<<<<<<< HEAD
             data_dto: DTO type to use for deserializing and validating inbound request data.
-            dependencies: A string keyed mapping of dependency :class:`Provider <starlite.datastructures.Provide>` instances.
-            etag: An ``etag`` header of type :class:`ETag <starlite.datastructures.ETag>` that will be added to the response.
-=======
             dependencies: A string keyed mapping of dependency :class:`Provider <.di.Provide>` instances.
             etag: An ``etag`` header of type :class:`ETag <.datastructures.ETag>` that will be added to the response.
->>>>>>> 104edd80
             exception_handlers: A mapping of status codes and/or exception types to handler functions.
             guards: A sequence of :class:`Guard <.types.Guard>` callables.
             http_method: An :class:`http method string <.types.Method>`, a member of the enum
@@ -619,14 +599,9 @@
                 :class:`CacheControlHeader <.datastructures.CacheControlHeader>` that will be added to the response.
             cache_key_builder: A :class:`cache-key builder function <.types.CacheKeyBuilder>`. Allows for customization
                 of the cache key if caching is configured on the application level.
-<<<<<<< HEAD
             data_dto: DTO type to use for deserializing and validating inbound request data.
-            dependencies: A string keyed mapping of dependency :class:`Provider <starlite.datastructures.Provide>` instances.
-            etag: An ``etag`` header of type :class:`ETag <starlite.datastructures.ETag>` that will be added to the response.
-=======
             dependencies: A string keyed mapping of dependency :class:`Provider <.di.Provide>` instances.
             etag: An ``etag`` header of type :class:`ETag <.datastructures.ETag>` that will be added to the response.
->>>>>>> 104edd80
             exception_handlers: A mapping of status codes and/or exception types to handler functions.
             guards: A sequence of :class:`Guard <.types.Guard>` callables.
             http_method: An :class:`http method string <.types.Method>`, a member of the enum
@@ -780,14 +755,9 @@
                 :class:`CacheControlHeader <.datastructures.CacheControlHeader>` that will be added to the response.
             cache_key_builder: A :class:`cache-key builder function <.types.CacheKeyBuilder>`. Allows for customization
                 of the cache key if caching is configured on the application level.
-<<<<<<< HEAD
             data_dto: DTO type to use for deserializing and validating inbound request data.
-            dependencies: A string keyed mapping of dependency :class:`Provider <starlite.datastructures.Provide>` instances.
-            etag: An ``etag`` header of type :class:`ETag <starlite.datastructures.ETag>` that will be added to the response.
-=======
             dependencies: A string keyed mapping of dependency :class:`Provider <.di.Provide>` instances.
             etag: An ``etag`` header of type :class:`ETag <.datastructures.ETag>` that will be added to the response.
->>>>>>> 104edd80
             exception_handlers: A mapping of status codes and/or exception types to handler functions.
             guards: A sequence of :class:`Guard <.types.Guard>` callables.
             http_method: An :class:`http method string <.types.Method>`, a member of the enum
@@ -941,14 +911,9 @@
                 :class:`CacheControlHeader <.datastructures.CacheControlHeader>` that will be added to the response.
             cache_key_builder: A :class:`cache-key builder function <.types.CacheKeyBuilder>`. Allows for customization
                 of the cache key if caching is configured on the application level.
-<<<<<<< HEAD
             data_dto: DTO type to use for deserializing and validating inbound request data.
-            dependencies: A string keyed mapping of dependency :class:`Provider <starlite.datastructures.Provide>` instances.
-            etag: An ``etag`` header of type :class:`ETag <starlite.datastructures.ETag>` that will be added to the response.
-=======
             dependencies: A string keyed mapping of dependency :class:`Provider <.di.Provide>` instances.
             etag: An ``etag`` header of type :class:`ETag <.datastructures.ETag>` that will be added to the response.
->>>>>>> 104edd80
             exception_handlers: A mapping of status codes and/or exception types to handler functions.
             guards: A sequence of :class:`Guard <.types.Guard>` callables.
             http_method: An :class:`http method string <.types.Method>`, a member of the enum
