from __future__ import annotations

from collections import deque
from decimal import Decimal
from ipaddress import (
    IPv4Address,
    IPv4Interface,
    IPv4Network,
    IPv6Address,
    IPv6Interface,
    IPv6Network,
)
from pathlib import Path, PurePath
from re import Pattern
from typing import TYPE_CHECKING, Any, Callable, Mapping, TypeVar, overload

import msgspec
from pydantic import (
    BaseModel,
    ByteSize,
    ConstrainedBytes,
    ConstrainedDate,
    NameEmail,
    SecretField,
    StrictBool,
)
from pydantic.color import Color
from pydantic.json import decimal_encoder

<<<<<<< HEAD
from starlite.dto import AbstractDTO
from starlite.enums import MediaType
=======
>>>>>>> d1145957
from starlite.exceptions import SerializationException
from starlite.types import Empty

__all__ = ("dec_hook", "decode_json", "decode_msgpack", "default_serializer", "encode_json", "encode_msgpack")


if TYPE_CHECKING:
    from starlite.types import TypeEncodersMap

T = TypeVar("T")


def _enc_base_model(model: BaseModel) -> Any:
    return model.dict()


def _enc_byte_size(bytes_: ByteSize) -> int:
    return bytes_.real


def _enc_constrained_bytes(bytes_: ConstrainedBytes) -> str:
    return bytes_.decode("utf-8")


def _enc_constrained_date(date: ConstrainedDate) -> str:
    return date.isoformat()


def _enc_pattern(pattern: Pattern) -> Any:
    return pattern.pattern


DEFAULT_TYPE_ENCODERS: TypeEncodersMap = {
    Path: str,
    PurePath: str,
    # pydantic specific types
    BaseModel: _enc_base_model,
    ByteSize: _enc_byte_size,
    NameEmail: str,
    Color: str,
    SecretField: str,
    ConstrainedBytes: _enc_constrained_bytes,
    ConstrainedDate: _enc_constrained_date,
    IPv4Address: str,
    IPv4Interface: str,
    IPv4Network: str,
    IPv6Address: str,
    IPv6Interface: str,
    IPv6Network: str,
    # pydantic compatibility
    deque: list,
    Decimal: decimal_encoder,
    StrictBool: int,
    Pattern: _enc_pattern,
    # support subclasses of stdlib types, If no previous type matched, these will be
    # the last type in the mro, so we use this to (attempt to) convert a subclass into
    # its base class. # see https://github.com/jcrist/msgspec/issues/248
    # and https://github.com/starlite-api/starlite/issues/1003
    str: str,
    int: int,
    float: float,
    set: set,
    frozenset: frozenset,
}


def default_serializer(value: Any, type_encoders: Mapping[Any, Callable[[Any], Any]] | None = None) -> Any:
    """Transform values non-natively supported by ``msgspec``

    Args:
        value: A value to serialized
        type_encoders: Mapping of types to callables to transforming types
    Returns:
        A serialized value
    Raises:
        TypeError: if value is not supported
    """
    if type_encoders is None:
        type_encoders = DEFAULT_TYPE_ENCODERS
    for base in value.__class__.__mro__[:-1]:
        try:
            encoder = type_encoders[base]
        except KeyError:
            continue
        return encoder(value)
    raise TypeError(f"Unsupported type: {type(value)!r}")


def dec_hook(type_: Any, value: Any) -> Any:  # pragma: no cover
    """Transform values non-natively supported by ``msgspec``

    Args:
        type_: Encountered type
        value: Value to coerce

    Returns:
        A ``msgspec``-supported type
    """
    if issubclass(type_, BaseModel):
        return type_.parse_obj(value)
    if issubclass(type_, (Path, PurePath)):
        return type_(value)
    raise TypeError(f"Unsupported type: {type(value)!r}")


_msgspec_json_encoder = msgspec.json.Encoder(enc_hook=default_serializer)
_msgspec_json_decoder = msgspec.json.Decoder(dec_hook=dec_hook)
_msgspec_msgpack_encoder = msgspec.msgpack.Encoder(enc_hook=default_serializer)
_msgspec_msgpack_decoder = msgspec.msgpack.Decoder(dec_hook=dec_hook)


def encode_json(obj: Any, default: Callable[[Any], Any] | None = default_serializer) -> bytes:
    """Encode a value into JSON.

    Args:
        obj: Value to encode
        default: Optional callable to support non-natively supported types.

    Returns:
        JSON as bytes

    Raises:
        SerializationException: If error encoding ``obj``.
    """
    try:
        if default is None or default is default_serializer:
            return _msgspec_json_encoder.encode(obj)
        return msgspec.json.encode(obj, enc_hook=default)
    except (TypeError, msgspec.EncodeError) as msgspec_error:
        raise SerializationException(str(msgspec_error)) from msgspec_error


@overload
def decode_json(raw: str | bytes) -> Any:
    ...


@overload
def decode_json(raw: str | bytes, type_: type[T]) -> T:
    ...


def decode_json(raw: str | bytes, type_: Any = Empty) -> Any:
    """Decode a JSON string/bytes into an object.

    Args:
        raw: Value to decode
        type_: An optional type to decode the data into

    Returns:
        An object

    Raises:
        SerializationException: If error decoding ``raw``.
    """
    try:
        if type_ is Empty:
            return _msgspec_json_decoder.decode(raw)
        return msgspec.json.decode(raw, dec_hook=dec_hook, type=type_)
    except msgspec.DecodeError as msgspec_error:
        raise SerializationException(str(msgspec_error)) from msgspec_error


def encode_msgpack(obj: Any, enc_hook: Callable[[Any], Any] | None = default_serializer) -> bytes:
    """Encode a value into MessagePack.

    Args:
        obj: Value to encode
        enc_hook: Optional callable to support non-natively supported types

    Returns:
        MessagePack as bytes

    Raises:
        SerializationException: If error encoding ``obj``.
    """
    try:
        if enc_hook is None or enc_hook is default_serializer:
            return _msgspec_msgpack_encoder.encode(obj)
        return msgspec.msgpack.encode(obj, enc_hook=enc_hook)
    except (TypeError, msgspec.EncodeError) as msgspec_error:
        raise SerializationException(str(msgspec_error)) from msgspec_error


@overload
def decode_msgpack(raw: bytes) -> Any:
    ...


@overload
def decode_msgpack(raw: bytes, type_: type[T]) -> T:
    ...


def decode_msgpack(raw: bytes, type_: Any = Empty) -> Any:
    """Decode a MessagePack string/bytes into an object.

    Args:
        raw: Value to decode
        type_: An optional type to decode the data into

    Returns:
        An object

    Raises:
        SerializationException: If error decoding ``raw``.
    """
    try:
        if type_ is Empty:
            return _msgspec_msgpack_decoder.decode(raw)
        return msgspec.msgpack.decode(raw, dec_hook=dec_hook, type=type_)
    except msgspec.DecodeError as msgspec_error:
<<<<<<< HEAD
        raise SerializationException(str(msgspec_error)) from msgspec_error


def encode_for_media_type(
    media_type: MediaType | str, obj: Any, enc_hook: Callable[[Any], Any] | None = default_serializer
) -> bytes:
    """Encode ``obj`` into ``media_type``.

    Args:
        media_type: Serialization format.
        obj: Object to be serialized.
        enc_hook: Optional callable to support non-natively supported types (ignored for DTO types).

    Returns:
        ``media_type`` as bytes.
    """
    if isinstance(obj, AbstractDTO):
        obj = obj.to_encodable_type(media_type)

    if isinstance(obj, bytes):
        return obj

    if media_type == MediaType.MESSAGEPACK:
        return encode_msgpack(obj, enc_hook)

    return encode_json(obj, enc_hook)
=======
        raise SerializationException(str(msgspec_error)) from msgspec_error
>>>>>>> d1145957
<|MERGE_RESOLUTION|>--- conflicted
+++ resolved
@@ -27,11 +27,6 @@
 from pydantic.color import Color
 from pydantic.json import decimal_encoder
 
-<<<<<<< HEAD
-from starlite.dto import AbstractDTO
-from starlite.enums import MediaType
-=======
->>>>>>> d1145957
 from starlite.exceptions import SerializationException
 from starlite.types import Empty
 
@@ -244,33 +239,4 @@
             return _msgspec_msgpack_decoder.decode(raw)
         return msgspec.msgpack.decode(raw, dec_hook=dec_hook, type=type_)
     except msgspec.DecodeError as msgspec_error:
-<<<<<<< HEAD
-        raise SerializationException(str(msgspec_error)) from msgspec_error
-
-
-def encode_for_media_type(
-    media_type: MediaType | str, obj: Any, enc_hook: Callable[[Any], Any] | None = default_serializer
-) -> bytes:
-    """Encode ``obj`` into ``media_type``.
-
-    Args:
-        media_type: Serialization format.
-        obj: Object to be serialized.
-        enc_hook: Optional callable to support non-natively supported types (ignored for DTO types).
-
-    Returns:
-        ``media_type`` as bytes.
-    """
-    if isinstance(obj, AbstractDTO):
-        obj = obj.to_encodable_type(media_type)
-
-    if isinstance(obj, bytes):
-        return obj
-
-    if media_type == MediaType.MESSAGEPACK:
-        return encode_msgpack(obj, enc_hook)
-
-    return encode_json(obj, enc_hook)
-=======
-        raise SerializationException(str(msgspec_error)) from msgspec_error
->>>>>>> d1145957
+        raise SerializationException(str(msgspec_error)) from msgspec_error