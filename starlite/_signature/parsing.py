--- conflicted
+++ resolved
@@ -291,10 +291,6 @@
             )
         else:
             field_info = FieldInfo(default=..., parsed_parameter=parameter)
-<<<<<<< HEAD
-
-=======
->>>>>>> 6a133f74
         if parameter.should_skip_validation:
             field_type = Any
             if isinstance(parameter.default, DependencyKwarg):
