from __future__ import annotations

<<<<<<< HEAD
from dataclasses import asdict
from typing import TYPE_CHECKING, Any, Iterable, cast

from starlite.types import Empty
=======
from dataclasses import Field, fields
from typing import TYPE_CHECKING

from starlite.types import Empty
from starlite.types.protocols import DataclassProtocol
>>>>>>> 2bbdfcc1

if TYPE_CHECKING:
    from typing import AbstractSet, Any, Iterable

__all__ = (
    "extract_dataclass_fields",
    "extract_dataclass_items",
    "simple_asdict",
)

__all__ = (
    "asdict_filter_empty",
    "extract_dataclass_fields",
)


def extract_dataclass_fields(
    dt: DataclassProtocol,
    exclude_none: bool = False,
    exclude_empty: bool = False,
    include: AbstractSet[str] | None = None,
    exclude: AbstractSet[str] | None = None,
) -> tuple[Field, ...]:
    """Extract dataclass fields.

    Args:
        dt: A dataclass instance.
        exclude_none: Whether to exclude None values.
        exclude_empty: Whether to exclude Empty values.
        include: An iterable of fields to include.
        exclude: An iterable of fields to exclude.


    Returns:
        A tuple of dataclass fields.
    """
    include = include or set()
    exclude = exclude or set()

    if common := (include & exclude):
        raise ValueError(f"Fields {common} are both included and excluded.")

    dataclass_fields: Iterable[Field] = fields(dt)
    if exclude_none:
        dataclass_fields = (field for field in dataclass_fields if getattr(dt, field.name) is not None)
    if exclude_empty:
        dataclass_fields = (field for field in dataclass_fields if getattr(dt, field.name) is not Empty)
    if include:
        dataclass_fields = (field for field in dataclass_fields if field.name in include)
    if exclude:
        dataclass_fields = (field for field in dataclass_fields if field.name not in exclude)

    return tuple(dataclass_fields)


def extract_dataclass_items(
    dt: DataclassProtocol,
    exclude_none: bool = False,
    exclude_empty: bool = False,
    include: AbstractSet[str] | None = None,
    exclude: AbstractSet[str] | None = None,
) -> tuple[tuple[str, Any], ...]:
    """Extract dataclass name, value pairs.

    Unlike the 'asdict' method exports by the stlib, this function does not pickle values.

    Args:
        dt: A dataclass instance.
        exclude_none: Whether to exclude None values.
        exclude_empty: Whether to exclude Empty values.
        include: An iterable of fields to include.
        exclude: An iterable of fields to exclude.

    Returns:
        A tuple of key/value pairs.
    """
<<<<<<< HEAD
    return tuple(
        (field_name, getattr(dt, field_name))
        for field_name in cast("DataclassProtocol", dt).__dataclass_fields__
        if (not exclude_none or getattr(dt, field_name) is not None)
        and ((include is not None and field_name in include) or include is None)
    )


def asdict_filter_empty(obj: DataclassProtocol) -> dict[str, Any]:
    """Same as stdlib's ``dataclasses.asdict`` with additional filtering for :class:`Empty<.types.Empty>`.

    Args:
        obj: A dataclass instance.

    Returns:
        ``obj`` converted into a ``dict`` of its fields, with any :class:`Empty<.types.Empty>` values excluded.
    """
    return {k: v for k, v in asdict(obj).items() if v is not Empty}
=======
    dataclass_fields = extract_dataclass_fields(dt, exclude_none, exclude_empty, include, exclude)
    return tuple((field.name, getattr(dt, field.name)) for field in dataclass_fields)


def simple_asdict(obj: DataclassProtocol, exclude_none: bool = False, exclude_empty: bool = False) -> dict[str, Any]:
    """Convert a dataclass to a dictionary.

    This method has important differences to the standard library version:
    - it does not deepcopy values
    - it does not recurse into collections

    Args:
        obj: A dataclass instance.
        exclude_none: Whether to exclude None values.
        exclude_empty: Whether to exclude Empty values.

    Returns:
        A dictionary of key/value pairs.
    """
    ret = {}
    for field in extract_dataclass_fields(obj, exclude_none, exclude_empty):
        value = getattr(obj, field.name)
        if isinstance(value, DataclassProtocol):
            ret[field.name] = simple_asdict(value, exclude_none, exclude_empty)
        else:
            ret[field.name] = getattr(obj, field.name)
    return ret
>>>>>>> 2bbdfcc1
<|MERGE_RESOLUTION|>--- conflicted
+++ resolved
@@ -1,17 +1,10 @@
 from __future__ import annotations
 
-<<<<<<< HEAD
-from dataclasses import asdict
-from typing import TYPE_CHECKING, Any, Iterable, cast
-
-from starlite.types import Empty
-=======
 from dataclasses import Field, fields
 from typing import TYPE_CHECKING
 
 from starlite.types import Empty
 from starlite.types.protocols import DataclassProtocol
->>>>>>> 2bbdfcc1
 
 if TYPE_CHECKING:
     from typing import AbstractSet, Any, Iterable
@@ -20,11 +13,6 @@
     "extract_dataclass_fields",
     "extract_dataclass_items",
     "simple_asdict",
-)
-
-__all__ = (
-    "asdict_filter_empty",
-    "extract_dataclass_fields",
 )
 
 
@@ -88,26 +76,6 @@
     Returns:
         A tuple of key/value pairs.
     """
-<<<<<<< HEAD
-    return tuple(
-        (field_name, getattr(dt, field_name))
-        for field_name in cast("DataclassProtocol", dt).__dataclass_fields__
-        if (not exclude_none or getattr(dt, field_name) is not None)
-        and ((include is not None and field_name in include) or include is None)
-    )
-
-
-def asdict_filter_empty(obj: DataclassProtocol) -> dict[str, Any]:
-    """Same as stdlib's ``dataclasses.asdict`` with additional filtering for :class:`Empty<.types.Empty>`.
-
-    Args:
-        obj: A dataclass instance.
-
-    Returns:
-        ``obj`` converted into a ``dict`` of its fields, with any :class:`Empty<.types.Empty>` values excluded.
-    """
-    return {k: v for k, v in asdict(obj).items() if v is not Empty}
-=======
     dataclass_fields = extract_dataclass_fields(dt, exclude_none, exclude_empty, include, exclude)
     return tuple((field.name, getattr(dt, field.name)) for field in dataclass_fields)
 
@@ -134,5 +102,4 @@
             ret[field.name] = simple_asdict(value, exclude_none, exclude_empty)
         else:
             ret[field.name] = getattr(obj, field.name)
-    return ret
->>>>>>> 2bbdfcc1
+    return ret