--- conflicted
+++ resolved
@@ -17,12 +17,9 @@
     from starlite.background_tasks import BackgroundTask, BackgroundTasks
     from starlite.datastructures import CacheControlHeader, ETag
     from starlite.di import Provide
-<<<<<<< HEAD
     from starlite.dto import AbstractDTO
-=======
     from starlite.openapi.datastructures import ResponseSpec
     from starlite.openapi.spec import SecurityRequirement
->>>>>>> 4cf7249b
     from starlite.types import (
         AfterRequestHookHandler,
         AfterResponseHookHandler,
