--- conflicted
+++ resolved
@@ -4,13 +4,9 @@
 
 from starlite.exceptions import ImproperlyConfiguredException
 from starlite.handlers.base import BaseRouteHandler
-<<<<<<< HEAD
-from starlite.types import Empty
-from starlite.utils import Ref, is_async_callable
-=======
 from starlite.types.builtin_types import NoneType
+from starlite.types.empty import Empty
 from starlite.utils import is_async_callable
->>>>>>> c8aa65d1
 
 if TYPE_CHECKING:
     from typing import Any, Mapping
